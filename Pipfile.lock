--- conflicted
+++ resolved
@@ -41,7 +41,6 @@
         },
         "boto3": {
             "hashes": [
-<<<<<<< HEAD
                 "sha256:94bd7fdd92d5701b362d4df100d21e28f8307a67ff56b6a8b0398119cf22f859",
                 "sha256:95f5fe688795303a8a15e8b7e7f255cadab35eae459d00cc281a4fd77252ea80"
             ],
@@ -56,22 +55,6 @@
             ],
             "markers": "python_version >= '3.9'",
             "version": "==1.38.27"
-=======
-                "sha256:4cd581f77e67dbc28579134e1ee7b522797cfde30e0c735e7537ec4a3fb6af45",
-                "sha256:78601ef259865a954ae0385f278fbe5d9b632cf6c5fe6500e1ceb94d35acf07f"
-            ],
-            "index": "pypi",
-            "markers": "python_version >= '3.9'",
-            "version": "==1.38.5"
-        },
-        "botocore": {
-            "hashes": [
-                "sha256:506e8274f7ddb84ca4ec85f7f9229de59fb43702e2e0b1400bea07f7f4a7ba82",
-                "sha256:df1dc1dfe3607e3f802ddeb1f25a9f0abc8909ea674032480f71362e96c3c548"
-            ],
-            "markers": "python_version >= '3.9'",
-            "version": "==1.38.5"
->>>>>>> 884f580d
         },
         "cachelib": {
             "hashes": [
